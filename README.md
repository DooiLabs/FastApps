--- conflicted
+++ resolved
@@ -93,15 +93,9 @@
 
 ```bash
 # Create widget from a template
-<<<<<<< HEAD
-uv run fastapps create my-list --list          # Vertical list with items
-uv run fastapps create my-carousel --carousel  # Horizontal scrolling cards
-uv run fastapps create my-albums --albums      # Photo gallery viewer
-=======
-fastapps create my-list --template list          # Vertical list with items
-fastapps create my-carousel --template carousel  # Horizontal scrolling cards
-fastapps create my-albums --template albums      # Photo gallery viewer
->>>>>>> 0742692a
+uv run fastapps create my-list --template list          # Vertical list with items
+uv run fastapps create my-carousel --template carousel  # Horizontal scrolling cards
+uv run fastapps create my-albums --template albums      # Photo gallery viewer
 ```
 
 
