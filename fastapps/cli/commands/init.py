--- conflicted
+++ resolved
@@ -210,7 +210,6 @@
 └── package.json
 ```
 
-<<<<<<< HEAD
 ## Dependency Management
 
 This project uses `uv` for Python dependency management:
@@ -219,7 +218,6 @@
 - `uv add <package>` - Add a new dependency
 - `uv add --dev <package>` - Add a development dependency
 - `uv run <command>` - Run commands in the project environment
-=======
 ## Content Security Policy (CSP)
 
 Your project includes a default CSP configuration in `fastapps.json` that allows loading images from a safe public CDN. You can manage CSP domains using the CLI:
@@ -239,7 +237,6 @@
 ```
 
 The default domain (`https://pub-d9760dbd87764044a85486be2fdf7f9f.r2.dev`) is a safe public CDN used by example widgets. You can remove it if not needed.
->>>>>>> 0742692a
 
 ## Learn More
 
